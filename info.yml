--- conflicted
+++ resolved
@@ -302,9 +302,5 @@
 frameworks:
     # We need a version of tk-framework-shotgunutils with a fix for deleting items.
     - {"name": "tk-framework-shotgunutils", "version": "v5.x.x", "minimum_version": "v5.3.5"}
-<<<<<<< HEAD
-    - {"name": "tk-framework-qtwidgets", "version": "v2.x.x", "minimum_version": "v2.10.6"}
+    - {"name": "tk-framework-qtwidgets", "version": "v2.x.x", "minimum_version": "v2.10.8"}
     - {"name": "tk-framework-swc", "version": "v1.x.x"}    
-=======
-    - {"name": "tk-framework-qtwidgets", "version": "v2.x.x", "minimum_version": "v2.10.8"}
->>>>>>> 0c21543d
