# Copyright (c) 2015 Shotgun Software Inc.
#
# CONFIDENTIAL AND PROPRIETARY
#
# This work is provided "AS IS" and subject to the Shotgun Pipeline Toolkit
# Source Code License included in this distribution package. See LICENSE.
# By accessing, using, copying or modifying this work you indicate your
# agreement to the Shotgun Pipeline Toolkit Source Code License. All rights
# not expressly granted therein are reserved by Shotgun Software Inc.

"""
Custom widget that can display a list of work files/publishes in a couple of
different views with options to show all versions or just the latest.
"""
import weakref

import sgtk
from sgtk.platform.qt import QtCore, QtGui

from ..file_model import FileModel
from ..ui.file_list_form import Ui_FileListForm
from .file_proxy_model import FileProxyModel
from .file_list_item_delegate import FileListItemDelegate
from ..framework_qtwidgets import FilterMenu, FilterMenuButton
from ..util import get_model_data, map_to_source, get_source_model

<<<<<<< HEAD
settings = sgtk.platform.import_framework("tk-framework-shotgunutils", "settings")
=======
settings_fw = sgtk.platform.import_framework("tk-framework-shotgunutils", "settings")

>>>>>>> 7a7b0bd3

class FileListForm(QtGui.QWidget):
    """
    Main file list form class
    """

    # Settings keys
    FILTER_MENU_STATE = "filter_menu_state"

    # Selection mode.
    # - USER_SELECTED:   The user manually changed the selected file by clicking or navigating
    #                    using the mouse.
    # - SYSTEM_SELECTED: The system changed the selection, either because of a filter change, an
    #                    asyncronous data load, etc.
    (USER_SELECTED, SYSTEM_SELECTED) = range(2)

    # Signal emitted whenever the selected file changes in one of the file views
    file_selected = QtCore.Signal(object, object, int)  # file, env, selection mode

    # Signal emitted whenever a file is double-clicked
    file_double_clicked = QtCore.Signal(object, object)  # file, env

    # Signal emitted whenever a context menu is required for a file
    file_context_menu_requested = QtCore.Signal(
        object, object, QtCore.QPoint
    )  # file, env, pos

    # The settings key prefix to storing the value indicating if references are checked on
    # file open
    CHECK_REFS_USER_SETTING = "check_references_on_file_open"

    def __init__(
        self,
        parent,
        search_label,
        file_filters,
        show_work_files=True,
        show_publishes=False,
    ):
        """
        Construction

        :param search_label:    The hint label to be displayed on the search control
        :show_work_files:       True if work files should be displayed in this control, otherwise False
        :show_publishes:        True if publishes should be displayed in this control, otherwise False
        :param parent:          The parent QWidget for this control
        """

        QtGui.QWidget.__init__(self, parent)

<<<<<<< HEAD
        # Create a settings manager to save/restore user prefs
        self._settings_manager = settings.UserSettings(sgtk.platform.current_bundle())
=======
        self._app = sgtk.platform.current_bundle()
>>>>>>> 7a7b0bd3

        # keep track of the file to select when/if it appears in the attached model
        self._file_to_select = None
        # and keep track of the currently selected item
        self._current_item_ref = None

        self._file_filters = file_filters
        if self._file_filters:
            self._file_filters.changed.connect(self._on_file_filters_changed)
            self._file_filters.available_users_changed.connect(
                self._on_file_filters_available_users_changed
            )

        self._show_work_files = show_work_files
        self._show_publishes = show_publishes

        # set up the UI
        self._ui = Ui_FileListForm()
        self._ui.setupUi(self)

<<<<<<< HEAD
        self._search_label = search_label
        self._ui.search_ctrl.set_placeholder_text("Search %s" % self._search_label)
        self._ui.search_ctrl.search_edited.connect(self._on_search_changed)
=======
        self._ui.search_ctrl.set_placeholder_text("Search %s" % search_label)
        self._ui.search_ctrl.search_changed.connect(self._on_search_changed)
>>>>>>> 7a7b0bd3

        self._ui.all_versions_cb.setChecked(file_filters.show_all_versions)
        self._ui.all_versions_cb.toggled.connect(self._on_show_all_versions_toggled)

        check_refs = self.retrieve_check_reference_setting(self._app)
        self._ui.check_refs_cb.setChecked(check_refs)
        self._ui.check_refs_cb.toggled.connect(
            lambda checked: self.store_check_reference_setting(self._app, checked)
        )

        self._ui.user_filter_btn.available_users = self._file_filters.available_users
        self._ui.user_filter_btn.selected_users = self._file_filters.users
        self._ui.user_filter_btn.users_selected.connect(
            self._on_user_filter_btn_users_selected
        )
        # user filter button is hidden until needed
        self.enable_user_filtering_widget(False)

        self._ui.file_list_view.setSelectionMode(
            QtGui.QAbstractItemView.SingleSelection
        )
        self._ui.file_list_view.setContextMenuPolicy(QtCore.Qt.CustomContextMenu)
        self._ui.file_list_view.customContextMenuRequested.connect(
            self._on_context_menu_requested
        )

        # we want to handle double-click on items but we only want double-clicks to work when using
        # the left mouse button.  To achieve this we connect to the doubleClicked slot but also install
        # an event filter that will swallow any non-left-mouse-button double-clicks.
        self._ui.file_list_view.doubleClicked.connect(self._on_item_double_clicked)
        self._ui.file_list_view.viewport().installEventFilter(self)

        # Note, we have to keep a handle to the item delegate to help GC
        self._item_delegate = FileListItemDelegate(self._ui.file_list_view)
        self._ui.file_list_view.setItemDelegate(self._item_delegate)

        # Set up the filter menu.
        self._filter_menu = FilterMenu(self, refresh_on_show=False)
        # The list of fields that the menu will show.
        self._filter_menu.set_accept_fields([
            "{role}.is_local".format(role=FileModel.FILE_ITEM_ROLE),
            "{role}.is_published".format(role=FileModel.FILE_ITEM_ROLE),
            "{role}.name".format(role=FileModel.FILE_ITEM_ROLE),
            "{role}.step".format(role=FileModel.FILE_ITEM_ROLE),
            "{role}.asset".format(role=FileModel.FILE_ITEM_ROLE),
            "{role}.asset_type".format(role=FileModel.FILE_ITEM_ROLE),
            "{role}.modified_at".format(role=FileModel.FILE_ITEM_ROLE),
            "{role}.path".format(role=FileModel.FILE_ITEM_ROLE),
            "{role}.publish_path".format(role=FileModel.FILE_ITEM_ROLE),
            "{role}.published_at".format(role=FileModel.FILE_ITEM_ROLE),
            "{role}.published_by".format(role=FileModel.FILE_ITEM_ROLE),
            "{role}.published_description".format(role=FileModel.FILE_ITEM_ROLE),
            "{role}.task".format(role=FileModel.FILE_ITEM_ROLE),
            "{role}.version".format(role=FileModel.FILE_ITEM_ROLE),
        ])
        # The model role used to extract the file item data to build the filters off of.
        self._filter_menu.set_filter_roles([FileModel.FILE_ITEM_ROLE])
        # Initialize and restore the previous filters for the user.
        self._filter_menu.initialize_menu()
        filter_menu_state = self._settings_manager.retrieve(
            self._get_settings_key(self.FILTER_MENU_STATE), None
        )
        if not filter_menu_state:
            # Default menu state will show the Pipeline Step if no app user settings found.
            filter_menu_state = {
                "{role}.step".format(role=FileModel.FILE_ITEM_ROLE): {},
            }
        self._filter_menu.restore_state(filter_menu_state)
        # Set the menu to the filter button
        self._ui.filter_menu_btn.setMenu(self._filter_menu)

    def shut_down(self):
        """
        Clean up as much as we can to help the gc once the widget is finished with.
        """
        signals_blocked = self.blockSignals(True)
        try:
            # First save any user preferences
            current_menu_state = self._filter_menu.save_state()
            self._settings_manager.store(self._get_settings_key(self.FILTER_MENU_STATE), current_menu_state)

            # clear any references:
            self._file_to_select = None
            self._current_item_ref = None
            self._file_filters = None

            # clear the selection:
            if self._ui.file_list_view.selectionModel():
                self._ui.file_list_view.selectionModel().clear()

            # detach the filter model from the views.  Note, this code assumes the same filter view
            # has been applied to both the list and the details view - if this isn't the case then
            # this code will need updating.
            view_model = (
                self._ui.file_list_view.model() or self._ui.file_details_view.model()
            )
            if view_model:
                self._ui.file_list_view.setModel(None)
                self._ui.file_details_view.setModel(None)
                if isinstance(view_model, FileProxyModel):
                    view_model.setSourceModel(None)
                    view_model = None

            # detach and clean up the item delegate:
            self._ui.file_list_view.setItemDelegate(None)
            if self._item_delegate:
                self._item_delegate.setParent(None)
                self._item_delegate.deleteLater()
                self._item_delegate = None

        finally:
            self.blockSignals(signals_blocked)

    @staticmethod
    def retrieve_check_reference_setting(app):
        """
        Retrieve the setting value for checking references.

        :param app: The Application used to store the setting value.
        :type app: Application
        :return: The setting value for checking references.
        :rtype: bool
        """

        # Check if there is a user setting stored for the 'check references' options
        manager = settings_fw.UserSettings(app)
        checked = manager.retrieve(FileListForm.CHECK_REFS_USER_SETTING, None)

        if checked is None:
            # No user setting defined, get the app setting value for the default value
            checked = app.get_setting(FileListForm.CHECK_REFS_USER_SETTING, False)

        return checked

    @staticmethod
    def store_check_reference_setting(app, value):
        """
        Store the setting value for checking references.
        :param app: The Application used to store the setting value.
        :type app: Application
        :param env: The environment used to store the setting value.
        :type env: WorkArea
        :param value: The check references setting value.
        :type value: bool
        """

        manager = settings_fw.UserSettings(app)
        manager.store(FileListForm.CHECK_REFS_USER_SETTING, value)

    @property
    def work_files_visible(self):
        """
        Property to use to inspect if work files are visible in the current view or not

        :returns:   True if work files are visible, otherwise False
        """
        return self._show_work_files

    @property
    def publishes_visible(self):
        """
        Property to use to inspect if publishes are visible in the current view or not

        :returns:   True if publishes are visible, otherwise False
        """
        return self._show_publishes

    @property
    def selected_file(self):
        """
        Property to use to query the file and the environment details for that file
        that are currently selected in the control.

        :returns:   A tuple containing (FileItem, WorkArea) or (None, None)
                    if nothing is selected.
        """
        selected_file = None
        env_details = None

        selection_model = self._ui.file_list_view.selectionModel()
        if selection_model:
            selected_indexes = selection_model.selectedIndexes()
            if len(selected_indexes) == 1:
                selected_file = get_model_data(
                    selected_indexes[0], FileModel.FILE_ITEM_ROLE
                )
                env_details = get_model_data(
                    selected_indexes[0], FileModel.WORK_AREA_ROLE
                )

        return (selected_file, env_details)

    def enable_show_all_versions(self, enable):
        """ """
        if enable:
            self._ui.all_versions_cb.show()
            self._on_show_all_versions_toggled(self._ui.all_versions_cb.isChecked())
        else:
            self._ui.all_versions_cb.hide()
            self._on_show_all_versions_toggled(False)

    def show_user_filtering_widget(self, is_visible):
        """
        Displays or hides the user filtering widget.

        :param is_visible: If True, the user filtering widget will be shown.
        """
        self._ui.user_filter_btn.setVisible(is_visible)

    def enable_user_filtering_widget(self, is_enabled):
        """
        Displays or hides the user filtering widget.

        :param is_visible: If True, the user filtering widget will be shown.
        """
        if self._show_publishes and not self._show_work_files:
            sandbox_type = "publish "
        elif not self._show_publishes and self._show_work_files:
            sandbox_type = "work file "
        else:
            sandbox_type = ""

        if is_enabled:
            self._ui.user_filter_btn.setToolTip(
                "Click to see the list of %ssandboxes available for this context."
                % sandbox_type
            )
        else:
            self._ui.user_filter_btn.setToolTip(
                "There are no %ssandboxes available for this context." % sandbox_type
            )

        self._ui.user_filter_btn.setEnabled(is_enabled)

    def show_check_references_on_open_widget(self, show):
        """
        Show the option to check references on file open.

        :param enable: True to turn on the functionality.
        :type enable: bool
        """

        self._ui.check_refs_cb.setVisible(show)

        if not show:
            # Set the user preference to not check for reference on file open, if the UI option
            # is not available. The scene operation checks for this user setting to determine
            # if it should check references on open.
            self.store_check_reference_setting(self._app, False)

    def select_file(self, file_item, context):
        """
        Select the specified file in the control views if possible.

        :param file_item:   The file to select
        :param context:     The work area the file to select should be found in
        """
        # reset the current selection and get the previously selected item:
        prev_selected_item = self._reset_selection()

        # update the internal tracking info:
        self._file_to_select = (file_item, context)
        self._current_item_ref = None

        # update the selection - this will emit a file_selected signal if
        # the selection is changed as a result of the overall call to select_file
        self._update_selection(prev_selected_item)

    def set_model(self, model):
        """
        Set the current file model for the control

        :param model:    The FileModel model to attach to the control to
        """
        if True:
            # create a filter model around the source model:
            filter_model = FileProxyModel(
                self,
                filters=self._file_filters,
                show_work_files=self._show_work_files,
                show_publishes=self._show_publishes,
            )
            filter_model.rowsInserted.connect(self._on_filter_model_rows_inserted)
            filter_model.setSourceModel(model)

            # set automatic sorting on the model:
            filter_model.sort(0, QtCore.Qt.DescendingOrder)
            filter_model.setDynamicSortFilter(True)

            # connect the views to the filtered model:
            self._ui.file_list_view.setModel(filter_model)
            self._ui.file_details_view.setModel(filter_model)

            # Set up the filter menu:
            # Connect FileModel signals to filter menu to update filter state.
            model.searching.connect(self._filter_menu.menu_about_to_be_refreshed)
            model.search_complete.connect(self._filter_menu.refresh)
            # Set the FileProxyModel to build the filters based on this model data.
            self._filter_menu.set_filter_model(filter_model)
        else:
            # connect the views to the model:
            self._ui.file_list_view.setModel(model)
            self._ui.file_details_view.setModel(model)

        # connect to the selection model:
        selection_model = self._ui.file_list_view.selectionModel()
        if selection_model:
            selection_model.selectionChanged.connect(self._on_selection_changed)

    # ------------------------------------------------------------------------------------------
    # ------------------------------------------------------------------------------------------

    def eventFilter(self, obj, event):
        """
        Overriden from base class - filters events on QObjects that this instance is installed as
        an event filter for.  Used to swallow non-left-mouse-button double-clicks in the file list
        view.

        :param obj:     The QObject that events are being filtered for
        :param event:   The QEvent to filter
        :returns:       True if the event should be consumed and blocked for further use otherwise
                        False if this method ignores the event
        """
        if obj == self._ui.file_list_view.viewport():
            if (
                event.type() == QtCore.QEvent.MouseButtonDblClick
                and event.button() != QtCore.Qt.LeftButton
            ):
                # supress double-clicks that aren't from the left mouse button as this
                # can feel very odd to the user!
                return True
        # we ignore all other events
        return False

    def _update_selection(self, prev_selected_item=None):
        """
        Update the selection to either the to-be-selected file if set or the current item if known.  The
        current item is the item that was last selected but which may no longer be visible in the view due
        to filtering.  This allows it to be tracked so that the selection state is correctly restored when
        it becomes visible again.

        :param prev_selected_item:  The item that was previously selected (if any).  If, at the end of this
                                    method the selection is different then a file_selected signal will be
                                    emitted
        """
        # we want to make sure we don't emit any signals whilst we are
        # manipulating the selection:
        signals_blocked = self.blockSignals(True)
        try:
            # try to get the item to select:
            item = None
            if self._file_to_select:
                # we know about a file we should try to select:
                src_model = get_source_model(self._ui.file_list_view.model())
                file_item, _ = self._file_to_select
                items = src_model.items_from_file(file_item)
                item = items[0] if items else None
            elif self._current_item_ref:
                # no item to select but we do know about a current item:
                item = self._current_item_ref()

            if item:
                idx = item.index()
                if isinstance(
                    self._ui.file_list_view.model(), QtGui.QAbstractProxyModel
                ):
                    idx = self._ui.file_list_view.model().mapFromSource(idx)
                if idx.isValid():
                    # make sure the item is expanded and visible in the list:
                    self._ui.file_list_view.scrollTo(idx)

                    # select the item:
                    selection_flags = (
                        QtGui.QItemSelectionModel.Clear
                        | QtGui.QItemSelectionModel.SelectCurrent
                    )
                    self._ui.file_list_view.selectionModel().select(
                        idx, selection_flags
                    )
        finally:
            self.blockSignals(signals_blocked)

            # if the selection is different to the previously selected item then we
            # will emit a file_selected signal:
            selected_item = self._get_selected_item()
            if id(selected_item) != id(prev_selected_item):
                # emit a selection changed signal:
                selected_file = None
                env_details = None
                if selected_item:
                    # extract the file item from the index:
                    selected_file = get_model_data(
                        selected_item, FileModel.FILE_ITEM_ROLE
                    )
                    env_details = get_model_data(
                        selected_item, FileModel.WORK_AREA_ROLE
                    )

                # emit the signal
                self.file_selected.emit(
                    selected_file, env_details, FileListForm.SYSTEM_SELECTED
                )

    def _on_file_filters_changed(self):
        """
        Slot triggered whenever the file filters emits the changed signal.
        """
        # update UI based on the new filter settings:
        self._ui.all_versions_cb.setChecked(self._file_filters.show_all_versions)
        self._ui.search_ctrl.search_text = (
            self._file_filters.filter_reg_exp.pattern()
            if self._file_filters.filter_reg_exp
            else ""
        )

        self._ui.user_filter_btn.selected_users = self._file_filters.users

    def _on_file_filters_available_users_changed(self, users):
        """
        Slot triggered when the list of available users in the file filters change.

        :param users:   The new list of available users
        """
        # update user filter button
        self._ui.user_filter_btn.available_users = users

    def _on_context_menu_requested(self, pnt):
        """
        Slot triggered when a context menu has been requested from one of the file views.  This
        will collect information about the item under the cursor and emit a file_context_menu_requested
        signal.

        :param pnt: The position for the context menu relative to the source widget
        """
        # get the item under the point:
        idx = self._ui.file_list_view.indexAt(pnt)
        if not idx or not idx.isValid():
            return

        # get the file from the index:
        file_item = get_model_data(idx, FileModel.FILE_ITEM_ROLE)
        if not file_item:
            return

        # ...and the env details:
        env_details = get_model_data(idx, FileModel.WORK_AREA_ROLE)

        # remap the point from the source widget:
        pnt = self.sender().mapTo(self, pnt)

        # emit a more specific signal:
        self.file_context_menu_requested.emit(file_item, env_details, pnt)

    def _get_selected_item(self):
        """
        Get the currently selected item.

        :returns:   The currently selected model item if any
        """
        item = None
        selection_model = self._ui.file_list_view.selectionModel()
        if selection_model:
            indexes = selection_model.selectedIndexes()
            if len(indexes) == 1:
                src_idx = map_to_source(indexes[0])
                item = src_idx.model().itemFromIndex(src_idx)
        return item

    def _reset_selection(self):
        """
        Reset the current selection, returning the currently selected item if any.  This
        doesn't result in any signals being emitted by the current selection model.

        :returns:   The selected item before the selection was reset if any
        """
        selection_model = self._ui.file_list_view.selectionModel()
        if not selection_model:
            return None

        prev_selected_item = self._get_selected_item()
        # reset the current selection without emitting any signals:
        selection_model.reset()

        return prev_selected_item

    def _on_filter_model_rows_inserted(self, parent, first, last):
        """
        Slot triggered when new rows are inserted into the filter model.  This allows us
        to update the selection if a new row matches the task-to-select.

        :param parent_idx:  The parent model index of the rows that were inserted
        :param first:       The first row id inserted
        :param last:        The last row id inserted
        """
        # try to select the current file from the new items in the model:
        prev_selected_item = self._get_selected_item()
        self._update_selection(prev_selected_item)

    def _on_search_changed(self, search_text):
        """
        Slot triggered when the search text has been changed.

        :param search_text: The new search text
        """
        # reset the current selection and get the previously selected item:
        prev_selected_item = self._reset_selection()
        try:
            # update the proxy filter search text:
            filter_reg_exp = QtCore.QRegExp(
                search_text, QtCore.Qt.CaseInsensitive, QtCore.QRegExp.FixedString
            )
            self._file_filters.filter_reg_exp = filter_reg_exp
        finally:
            # and update the selection - this will restore the original selection if possible.
            self._update_selection(prev_selected_item)

    def _on_show_all_versions_toggled(self, checked):
        """
        Slot triggered when the show-all-versions checkbox is checked.

        :param checked: True if the checkbox has been checked, otherwise False
        """
        # reset the current selection and get the previously selected item:
        prev_selected_item = self._reset_selection()
        try:
            # update the filter model:
            self._file_filters.show_all_versions = checked
        finally:
            # and update the selection - this will restore the original selection if possible.
            self._update_selection(prev_selected_item)

    def _on_user_filter_btn_users_selected(self, users):
        """
        Slot triggered when the selected users in the users menu change.

        :param users:   The new list of selected users
        """
        # reset the current selection and get the previously selected item:
        prev_selected_item = self._reset_selection()
        try:
            # update the filter model:
            self._file_filters.users = users
        finally:
            # and update the selection - this will restore the original selection if possible.
            self._update_selection(prev_selected_item)

    def _on_item_double_clicked(self, idx):
        """
        Slot triggered when an item has been double-clicked in a view.  This will
        emit a signal appropriate to the item that was double-clicked.

        :param idx:    The model index of the item that was double-clicked
        """
        item_type = get_model_data(idx, FileModel.NODE_TYPE_ROLE)
        if item_type == FileModel.FOLDER_NODE_TYPE:
            # selection is a folder/child so move into it
            # TODO
            pass
        elif item_type == FileModel.FILE_NODE_TYPE:
            # this is a file so perform the default action for the file
            selected_file = get_model_data(idx, FileModel.FILE_ITEM_ROLE)
            env_details = get_model_data(idx, FileModel.WORK_AREA_ROLE)
            self.file_double_clicked.emit(selected_file, env_details)

    def _on_selection_changed(self, selected, deselected):
        """
        Slot triggered when the selection changes

        :param selected:    QItemSelection containing any newly selected indexes
        :param deselected:  QItemSelection containing any newly deselected indexes
        """
        # get the item that was selected:
        item = None
        selected_indexes = selected.indexes()
        if len(selected_indexes) == 1:
            # extract the selected model index from the selection:
            selected_index = map_to_source(selected_indexes[0])
            if selected_index and selected_index.isValid():
                item = selected_index.model().itemFromIndex(selected_index)

        # get the file and env details for this item:
        selected_file = None
        env_details = None
        if item:
            # extract the file item from the index:
            selected_file = get_model_data(item, FileModel.FILE_ITEM_ROLE)
            env_details = get_model_data(item, FileModel.WORK_AREA_ROLE)

        self._current_item_ref = weakref.ref(item) if item else None
        if self._current_item_ref:
            # clear the file-to-select as the current item now takes precedence
            self._file_to_select = None

        # emit file selected signal:
        self.file_selected.emit(selected_file, env_details, FileListForm.USER_SELECTED)

    def _get_settings_key(self, key):
        """
        Return the settings key for this FileListForm.

        There may be multiple FileListForm objects, so this ensure settings are not overwritten
        by other FileListForm objects.
        """

        return f"{self._search_label}.{key}"<|MERGE_RESOLUTION|>--- conflicted
+++ resolved
@@ -24,12 +24,8 @@
 from ..framework_qtwidgets import FilterMenu, FilterMenuButton
 from ..util import get_model_data, map_to_source, get_source_model
 
-<<<<<<< HEAD
-settings = sgtk.platform.import_framework("tk-framework-shotgunutils", "settings")
-=======
 settings_fw = sgtk.platform.import_framework("tk-framework-shotgunutils", "settings")
 
->>>>>>> 7a7b0bd3
 
 class FileListForm(QtGui.QWidget):
     """
@@ -80,12 +76,10 @@
 
         QtGui.QWidget.__init__(self, parent)
 
-<<<<<<< HEAD
+        self._app = sgtk.platform.current_bundle()
+
         # Create a settings manager to save/restore user prefs
-        self._settings_manager = settings.UserSettings(sgtk.platform.current_bundle())
-=======
-        self._app = sgtk.platform.current_bundle()
->>>>>>> 7a7b0bd3
+        self._settings_manager = settings_fw.UserSettings(sgtk.platform.current_bundle())
 
         # keep track of the file to select when/if it appears in the attached model
         self._file_to_select = None
@@ -106,14 +100,11 @@
         self._ui = Ui_FileListForm()
         self._ui.setupUi(self)
 
-<<<<<<< HEAD
         self._search_label = search_label
         self._ui.search_ctrl.set_placeholder_text("Search %s" % self._search_label)
-        self._ui.search_ctrl.search_edited.connect(self._on_search_changed)
-=======
-        self._ui.search_ctrl.set_placeholder_text("Search %s" % search_label)
+        # self._ui.search_ctrl.search_edited.connect(self._on_search_changed)
+        # self._ui.search_ctrl.set_placeholder_text("Search %s" % search_label)
         self._ui.search_ctrl.search_changed.connect(self._on_search_changed)
->>>>>>> 7a7b0bd3
 
         self._ui.all_versions_cb.setChecked(file_filters.show_all_versions)
         self._ui.all_versions_cb.toggled.connect(self._on_show_all_versions_toggled)
