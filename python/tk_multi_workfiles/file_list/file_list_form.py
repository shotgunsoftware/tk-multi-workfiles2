--- conflicted
+++ resolved
@@ -20,13 +20,8 @@
 from ..file_model import FileModel
 from ..ui.file_list_form import Ui_FileListForm
 from .file_proxy_model import FileProxyModel
-<<<<<<< HEAD
-from .file_list_item_delegate import FileListItemDelegate
-from ..framework_qtwidgets import FilterMenu, FilterMenuButton
-=======
->>>>>>> 6a490421
 from ..util import get_model_data, map_to_source, get_source_model
-from ..framework_qtwidgets import ViewItemDelegate, SGQIcon
+from ..framework_qtwidgets import FilterMenu, FilterMenuButton, ViewItemDelegate, SGQIcon
 
 settings = sgtk.platform.import_framework("tk-framework-shotgunutils", "settings")
 
@@ -89,16 +84,8 @@
 
         self._app = sgtk.platform.current_bundle()
 
-<<<<<<< HEAD
         # Create a settings manager to save/restore user prefs
-        self._settings_manager = settings_fw.UserSettings(
-            sgtk.platform.current_bundle()
-        )
-=======
-        # create a settings manager where we can pull and push prefs later
-        # prefs in this manager are shared
         self._settings_manager = settings.UserSettings(self._app)
->>>>>>> 6a490421
 
         # keep track of the file to select when/if it appears in the attached model
         self._file_to_select = None
@@ -191,64 +178,6 @@
 
         cur_view_mode = self._settings_manager.retrieve(self.VIEW_MODE_SETTING, 0)
         self._set_view_mode(cur_view_mode)
-
-    def _setup_view_item_delegate(self, view):
-        """Create and set up a :class:`ViewItemDelegate` object for the given view."""
-
-        delegate = ViewItemDelegate(view)
-
-        # Set the item data roles used by the delegate to render an item.
-        delegate.header_role = FileModel.VIEW_ITEM_HEADER_ROLE
-        delegate.subtitle_role = FileModel.VIEW_ITEM_SUBTITLE_ROLE
-        delegate.text_role = FileModel.VIEW_ITEM_TEXT_ROLE
-        delegate.icon_role = FileModel.VIEW_ITEM_ICON_ROLE
-        delegate.expand_role = FileModel.VIEW_ITEM_EXPAND_ROLE
-        delegate.width_role = FileModel.VIEW_ITEM_WIDTH_ROLE
-        delegate.height_role = FileModel.VIEW_ITEM_HEIGHT_ROLE
-        delegate.loading_role = FileModel.VIEW_ITEM_LOADING_ROLE
-        delegate.separator_role = FileModel.VIEW_ITEM_SEPARATOR_ROLE
-
-        # Set up delegate styling (e.g. margins, padding, etc.)
-        delegate.text_rect_valign = ViewItemDelegate.CENTER
-        delegate.text_padding = ViewItemDelegate.Padding(0, 0, 0, 8)
-        delegate.item_padding = ViewItemDelegate.Padding(0, 0, 0, 0)
-        delegate.thumbnail_padding = ViewItemDelegate.Padding(7, 0, 7, 7)
-        delegate.thumbnail_uniform = True
-        delegate.action_item_margin = 2
-
-        # Do not highlight rows on loading
-        delegate.loading_brush = QtCore.Qt.NoBrush
-
-        # Set up actions
-        # Add an expand action for group header items
-        delegate.add_action(
-            {
-                "icon": SGQIcon.tree_arrow(),
-                "show_always": True,
-                "padding": 0,
-                "padding-bottom": 4,
-                "features": QtGui.QStyleOptionButton.Flat,
-                "get_data": self._get_expand_action_data,
-                "callback": lambda view, index, pos: view.toggle_expand(index),
-            },
-            ViewItemDelegate.LEFT,
-        )
-        # Add a menu button for actions
-        if self._show_item_context_menu:
-            delegate.add_action(
-                {
-                    "icon": SGQIcon.tree_arrow(),
-                    "padding": 2,
-                    "callback": self._actions_menu_requested,
-                },
-                ViewItemDelegate.TOP_RIGHT,
-            )
-
-        # Enable mouse tracking for the delegate to receive mouse events
-        view.setMouseTracking(True)
-        view.setItemDelegate(delegate)
-
-        return delegate
 
         # Set up the filter menu.
         self._filter_menu = FilterMenu(self, refresh_on_show=False)
@@ -291,6 +220,64 @@
         # Set the menu to the filter button
         self._ui.filter_menu_btn.setMenu(self._filter_menu)
 
+    def _setup_view_item_delegate(self, view):
+        """Create and set up a :class:`ViewItemDelegate` object for the given view."""
+
+        delegate = ViewItemDelegate(view)
+
+        # Set the item data roles used by the delegate to render an item.
+        delegate.header_role = FileModel.VIEW_ITEM_HEADER_ROLE
+        delegate.subtitle_role = FileModel.VIEW_ITEM_SUBTITLE_ROLE
+        delegate.text_role = FileModel.VIEW_ITEM_TEXT_ROLE
+        delegate.icon_role = FileModel.VIEW_ITEM_ICON_ROLE
+        delegate.expand_role = FileModel.VIEW_ITEM_EXPAND_ROLE
+        delegate.width_role = FileModel.VIEW_ITEM_WIDTH_ROLE
+        delegate.height_role = FileModel.VIEW_ITEM_HEIGHT_ROLE
+        delegate.loading_role = FileModel.VIEW_ITEM_LOADING_ROLE
+        delegate.separator_role = FileModel.VIEW_ITEM_SEPARATOR_ROLE
+
+        # Set up delegate styling (e.g. margins, padding, etc.)
+        delegate.text_rect_valign = ViewItemDelegate.CENTER
+        delegate.text_padding = ViewItemDelegate.Padding(0, 0, 0, 8)
+        delegate.item_padding = ViewItemDelegate.Padding(0, 0, 0, 0)
+        delegate.thumbnail_padding = ViewItemDelegate.Padding(7, 0, 7, 7)
+        delegate.thumbnail_uniform = True
+        delegate.action_item_margin = 2
+
+        # Do not highlight rows on loading
+        delegate.loading_brush = QtCore.Qt.NoBrush
+
+        # Set up actions
+        # Add an expand action for group header items
+        delegate.add_action(
+            {
+                "icon": SGQIcon.tree_arrow(),
+                "show_always": True,
+                "padding": 0,
+                "padding-bottom": 4,
+                "features": QtGui.QStyleOptionButton.Flat,
+                "get_data": self._get_expand_action_data,
+                "callback": lambda view, index, pos: view.toggle_expand(index),
+            },
+            ViewItemDelegate.LEFT,
+        )
+        # Add a menu button for actions
+        if self._show_item_context_menu:
+            delegate.add_action(
+                {
+                    "icon": SGQIcon.tree_arrow(),
+                    "padding": 2,
+                    "callback": self._actions_menu_requested,
+                },
+                ViewItemDelegate.TOP_RIGHT,
+            )
+
+        # Enable mouse tracking for the delegate to receive mouse events
+        view.setMouseTracking(True)
+        view.setItemDelegate(delegate)
+
+        return delegate
+
     def shut_down(self):
         """
         Clean up as much as we can to help the gc once the widget is finished with.
@@ -831,7 +818,6 @@
         # emit file selected signal:
         self.file_selected.emit(selected_file, env_details, FileListForm.USER_SELECTED)
 
-<<<<<<< HEAD
     def _get_settings_key(self, key):
         """
         Return the settings key for this FileListForm.
@@ -841,7 +827,7 @@
         """
 
         return f"{self._search_label}.{key}"
-=======
+
     def _set_view_mode(self, mode_index):
         """
         Set the view mode for the main view.
@@ -947,5 +933,4 @@
                 index, QtGui.QItemSelectionModel.ClearAndSelect
             )
 
-        self._show_context_menu(view, index, pos)
->>>>>>> 6a490421
+        self._show_context_menu(view, index, pos)