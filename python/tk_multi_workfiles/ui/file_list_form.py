--- conflicted
+++ resolved
@@ -1,7 +1,8 @@
 # -*- coding: utf-8 -*-
 
-# Form implementation generated from reading ui file 'file_list_form.ui'
+# Form implementation generated from reading ui file 'C:\Users\qa\sg_envs\dv\tk\tk-multi-workfiles2\resources\file_list_form.ui'
 #
+# Created: Fri Aug 11 12:29:05 2023
 #      by: pyside-uic 0.2.15 running on PySide 1.2.2
 #
 # WARNING! All changes made in this file will be lost!
@@ -82,14 +83,10 @@
 "}")
         self.search_ctrl.setObjectName("search_ctrl")
         self.horizontalLayout_3.addWidget(self.search_ctrl)
-<<<<<<< HEAD
         self.filter_menu_btn = FilterMenuButton(FileListForm)
         self.filter_menu_btn.setObjectName("filter_menu_btn")
         self.horizontalLayout_3.addWidget(self.filter_menu_btn)
-        self.horizontalLayout_3.setStretch(2, 1)
-=======
         self.horizontalLayout_3.setStretch(3, 1)
->>>>>>> 7a7b0bd3
         self.verticalLayout.addLayout(self.horizontalLayout_3)
         self.view_pages = QtGui.QStackedWidget(FileListForm)
         self.view_pages.setObjectName("view_pages")
