# -*- coding: utf-8 -*-

# Form implementation generated from reading ui file 'C:\Users\qa\sg_envs\dv\tk\tk-multi-workfiles2\resources\file_list_form.ui'
#
<<<<<<< HEAD
# Created: Fri Aug 11 12:29:05 2023
=======
# Created: Tue Aug 15 10:03:02 2023
>>>>>>> 6a490421
#      by: pyside-uic 0.2.15 running on PySide 1.2.2
#
# WARNING! All changes made in this file will be lost!

from sgtk.platform.qt import QtCore, QtGui

class Ui_FileListForm(object):
    def setupUi(self, FileListForm):
        FileListForm.setObjectName("FileListForm")
        FileListForm.resize(675, 632)
        self.verticalLayout = QtGui.QVBoxLayout(FileListForm)
        self.verticalLayout.setSpacing(4)
        self.verticalLayout.setContentsMargins(2, 6, 2, 2)
        self.verticalLayout.setObjectName("verticalLayout")
        self.horizontalLayout_8 = QtGui.QHBoxLayout()
        self.horizontalLayout_8.setObjectName("horizontalLayout_8")
        self.verticalLayout_2 = QtGui.QVBoxLayout()
        self.verticalLayout_2.setObjectName("verticalLayout_2")
        self.horizontalLayout_3 = QtGui.QHBoxLayout()
        self.horizontalLayout_3.setContentsMargins(1, -1, 1, -1)
        self.horizontalLayout_3.setObjectName("horizontalLayout_3")
        self.user_filter_btn = UserFilterButton(FileListForm)
        self.user_filter_btn.setStyleSheet("#user_filter_btn {\n"
"       width: 40;\n"
"       height: 24;\n"
"       border: 0px, none;\n"
"       border-image: url(:/tk-multi-workfiles2/users_none.png);\n"
"}\n"
"#user_filter_btn::hover, #user_filter_btn::pressed {\n"
"       border-image: url(:/tk-multi-workfiles2/users_none_hover.png);\n"
"}\n"
"\n"
"#user_filter_btn[user_style=\"none\"] {\n"
"       border-image: url(:/tk-multi-workfiles2/users_none.png);\n"
"}\n"
"#user_filter_btn[user_style=\"current\"] {\n"
"       border-image: url(:/tk-multi-workfiles2/users_current.png);\n"
"}\n"
"#user_filter_btn[user_style=\"other\"] {\n"
"       border-image: url(:/tk-multi-workfiles2/users_other.png);\n"
"}\n"
"#user_filter_btn[user_style=\"all\"] {\n"
"       border-image: url(:/tk-multi-workfiles2/users_all.png);\n"
"}\n"
"\n"
"#user_filter_btn::hover[user_style=\"none\"], #user_filter_btn::pressed[user_style=\"none\"] {\n"
"       border-image: url(:/tk-multi-workfiles2/users_none_hover.png);\n"
"}\n"
"#user_filter_btn::hover[user_style=\"current\"], #user_filter_btn::pressed[user_style=\"current\"] {\n"
"       border-image: url(:/tk-multi-workfiles2/users_current_hover.png);\n"
"}\n"
"#user_filter_btn::hover[user_style=\"other\"], #user_filter_btn::pressed[user_style=\"other\"] {\n"
"       border-image: url(:/tk-multi-workfiles2/users_other_hover.png);\n"
"}\n"
"#user_filter_btn::hover[user_style=\"all\"], #user_filter_btn::pressed[user_style=\"all\"] {\n"
"       border-image: url(:/tk-multi-workfiles2/users_all_hover.png);\n"
"}\n"
"\n"
"#user_filter_btn::menu-indicator, #user_filter_btn::menu-indicator::pressed, #user_filter_btn::menu-indicator::open {\n"
"       left: -2px;\n"
"       top: -2px;\n"
"       width: 8px;\n"
"       height: 6px;\n"
"}\n"
"")
        self.user_filter_btn.setText("")
        self.user_filter_btn.setFlat(True)
        self.user_filter_btn.setObjectName("user_filter_btn")
        self.horizontalLayout_3.addWidget(self.user_filter_btn)
        self.all_versions_cb = QtGui.QCheckBox(FileListForm)
        self.all_versions_cb.setObjectName("all_versions_cb")
        self.horizontalLayout_3.addWidget(self.all_versions_cb)
        self.check_refs_cb = QtGui.QCheckBox(FileListForm)
        self.check_refs_cb.setObjectName("check_refs_cb")
        self.horizontalLayout_3.addWidget(self.check_refs_cb)
        spacerItem = QtGui.QSpacerItem(40, 20, QtGui.QSizePolicy.Expanding, QtGui.QSizePolicy.Minimum)
        self.horizontalLayout_3.addItem(spacerItem)
        self.thumbnail_mode = QtGui.QToolButton(FileListForm)
        self.thumbnail_mode.setMinimumSize(QtCore.QSize(26, 26))
        self.thumbnail_mode.setText("")
        self.thumbnail_mode.setCheckable(True)
        self.thumbnail_mode.setChecked(False)
        self.thumbnail_mode.setObjectName("thumbnail_mode")
        self.horizontalLayout_3.addWidget(self.thumbnail_mode)
        self.list_mode = QtGui.QToolButton(FileListForm)
        self.list_mode.setMinimumSize(QtCore.QSize(26, 26))
        self.list_mode.setText("")
        self.list_mode.setCheckable(True)
        self.list_mode.setChecked(True)
        self.list_mode.setObjectName("list_mode")
        self.horizontalLayout_3.addWidget(self.list_mode)
        self.search_ctrl = SearchWidget(FileListForm)
        self.search_ctrl.setMinimumSize(QtCore.QSize(100, 0))
        self.search_ctrl.setStyleSheet("#search_ctrl {\n"
"background-color: rgb(255, 128, 0);\n"
"}")
        self.search_ctrl.setObjectName("search_ctrl")
        self.horizontalLayout_3.addWidget(self.search_ctrl)
<<<<<<< HEAD
        self.filter_menu_btn = FilterMenuButton(FileListForm)
        self.filter_menu_btn.setObjectName("filter_menu_btn")
        self.horizontalLayout_3.addWidget(self.filter_menu_btn)
        self.horizontalLayout_3.setStretch(3, 1)
        self.verticalLayout.addLayout(self.horizontalLayout_3)
=======
        self.horizontalLayout_3.setStretch(2, 1)
        self.verticalLayout_2.addLayout(self.horizontalLayout_3)
>>>>>>> 6a490421
        self.view_pages = QtGui.QStackedWidget(FileListForm)
        self.view_pages.setObjectName("view_pages")
        self.list_page = QtGui.QWidget()
        self.list_page.setObjectName("list_page")
        self.horizontalLayout_5 = QtGui.QHBoxLayout(self.list_page)
        self.horizontalLayout_5.setContentsMargins(0, 0, 0, 0)
        self.horizontalLayout_5.setObjectName("horizontalLayout_5")
        self.file_list_view = GroupedItemView(self.list_page)
        self.file_list_view.setStyleSheet("")
        self.file_list_view.setObjectName("file_list_view")
        self.horizontalLayout_5.addWidget(self.file_list_view)
        self.view_pages.addWidget(self.list_page)
        self.details_page = QtGui.QWidget()
        self.details_page.setObjectName("details_page")
        self.horizontalLayout_4 = QtGui.QHBoxLayout(self.details_page)
        self.horizontalLayout_4.setContentsMargins(0, 0, 0, 0)
        self.horizontalLayout_4.setObjectName("horizontalLayout_4")
        self.file_details_view = FileDetailsView(self.details_page)
        self.file_details_view.setObjectName("file_details_view")
        self.horizontalLayout_4.addWidget(self.file_details_view)
        self.view_pages.addWidget(self.details_page)
        self.verticalLayout_2.addWidget(self.view_pages)
        self.horizontalLayout = QtGui.QHBoxLayout()
        self.horizontalLayout.setObjectName("horizontalLayout")
        spacerItem1 = QtGui.QSpacerItem(40, 20, QtGui.QSizePolicy.Expanding, QtGui.QSizePolicy.Minimum)
        self.horizontalLayout.addItem(spacerItem1)
        self.item_size_slider = QtGui.QSlider(FileListForm)
        self.item_size_slider.setMinimumSize(QtCore.QSize(150, 0))
        self.item_size_slider.setMaximumSize(QtCore.QSize(150, 16777215))
        self.item_size_slider.setStyleSheet(" QSlider::handle:horizontal {\n"
"       border: 1px solid palette(base);\n"
"     border-radius: 3px;\n"
"     width: 4px;\n"
"     background: palette(light);\n"
" }")
        self.item_size_slider.setMinimum(20)
        self.item_size_slider.setMaximum(200)
        self.item_size_slider.setOrientation(QtCore.Qt.Horizontal)
        self.item_size_slider.setObjectName("item_size_slider")
        self.horizontalLayout.addWidget(self.item_size_slider)
        self.verticalLayout_2.addLayout(self.horizontalLayout)
        self.horizontalLayout_8.addLayout(self.verticalLayout_2)
        self.verticalLayout.addLayout(self.horizontalLayout_8)

        self.retranslateUi(FileListForm)
        self.view_pages.setCurrentIndex(0)
        QtCore.QMetaObject.connectSlotsByName(FileListForm)

    def retranslateUi(self, FileListForm):
        FileListForm.setWindowTitle(QtGui.QApplication.translate("FileListForm", "Form", None, QtGui.QApplication.UnicodeUTF8))
        self.user_filter_btn.setProperty("user_style", QtGui.QApplication.translate("FileListForm", "current", None, QtGui.QApplication.UnicodeUTF8))
        self.all_versions_cb.setText(QtGui.QApplication.translate("FileListForm", "All Versions", None, QtGui.QApplication.UnicodeUTF8))
        self.check_refs_cb.setText(QtGui.QApplication.translate("FileListForm", "Check References on Open", None, QtGui.QApplication.UnicodeUTF8))
        self.thumbnail_mode.setToolTip(QtGui.QApplication.translate("FileListForm", "Thumbnail Mode", None, QtGui.QApplication.UnicodeUTF8))
        self.thumbnail_mode.setAccessibleName(QtGui.QApplication.translate("FileListForm", "thumbnail_mode", None, QtGui.QApplication.UnicodeUTF8))
        self.list_mode.setToolTip(QtGui.QApplication.translate("FileListForm", "List Mode", None, QtGui.QApplication.UnicodeUTF8))
        self.list_mode.setAccessibleName(QtGui.QApplication.translate("FileListForm", "list_mode", None, QtGui.QApplication.UnicodeUTF8))
        self.search_ctrl.setAccessibleName(QtGui.QApplication.translate("FileListForm", "Search All Files", None, QtGui.QApplication.UnicodeUTF8))
        self.filter_menu_btn.setText(QtGui.QApplication.translate("FileListForm", "Filter", None, QtGui.QApplication.UnicodeUTF8))

from ..file_list.file_details_view import FileDetailsView
from ..file_list.user_filter_button import UserFilterButton
<<<<<<< HEAD
from ..framework_qtwidgets import FilterMenuButton, GroupedListView, SearchWidget
=======
from ..framework_qtwidgets import SearchWidget, GroupedItemView
>>>>>>> 6a490421
from . import resources_rc<|MERGE_RESOLUTION|>--- conflicted
+++ resolved
@@ -2,11 +2,7 @@
 
 # Form implementation generated from reading ui file 'C:\Users\qa\sg_envs\dv\tk\tk-multi-workfiles2\resources\file_list_form.ui'
 #
-<<<<<<< HEAD
-# Created: Fri Aug 11 12:29:05 2023
-=======
 # Created: Tue Aug 15 10:03:02 2023
->>>>>>> 6a490421
 #      by: pyside-uic 0.2.15 running on PySide 1.2.2
 #
 # WARNING! All changes made in this file will be lost!
@@ -105,16 +101,11 @@
 "}")
         self.search_ctrl.setObjectName("search_ctrl")
         self.horizontalLayout_3.addWidget(self.search_ctrl)
-<<<<<<< HEAD
         self.filter_menu_btn = FilterMenuButton(FileListForm)
         self.filter_menu_btn.setObjectName("filter_menu_btn")
         self.horizontalLayout_3.addWidget(self.filter_menu_btn)
         self.horizontalLayout_3.setStretch(3, 1)
         self.verticalLayout.addLayout(self.horizontalLayout_3)
-=======
-        self.horizontalLayout_3.setStretch(2, 1)
-        self.verticalLayout_2.addLayout(self.horizontalLayout_3)
->>>>>>> 6a490421
         self.view_pages = QtGui.QStackedWidget(FileListForm)
         self.view_pages.setObjectName("view_pages")
         self.list_page = QtGui.QWidget()
@@ -177,9 +168,5 @@
 
 from ..file_list.file_details_view import FileDetailsView
 from ..file_list.user_filter_button import UserFilterButton
-<<<<<<< HEAD
-from ..framework_qtwidgets import FilterMenuButton, GroupedListView, SearchWidget
-=======
-from ..framework_qtwidgets import SearchWidget, GroupedItemView
->>>>>>> 6a490421
-from . import resources_rc+from ..framework_qtwidgets import FilterMenuButton, GroupedItemView, SearchWidget
+from .