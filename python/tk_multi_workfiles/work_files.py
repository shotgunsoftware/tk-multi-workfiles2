# Copyright (c) 2015 Shotgun Software Inc.
#
# CONFIDENTIAL AND PROPRIETARY
#
# This work is provided "AS IS" and subject to the Shotgun Pipeline Toolkit
# Source Code License included in this distribution package. See LICENSE.
# By accessing, using, copying or modifying this work you indicate your
# agreement to the Shotgun Pipeline Toolkit Source Code License. All rights
# not expressly granted therein are reserved by Shotgun Software Inc.

import sys
import gc

import sgtk
from sgtk.platform.qt import QtCore

from .util import report_non_destroyed_qobjects


def dbg_info(func):
    """
    Decorator function used to track memory and other useful debug information around the file-open
    and file-save modal dialog calls.  If debug is enabled, this will print out a list of monitored
    QObject's that aren't destroyed correctly together with some Python memory/object stats.

    Note that the list of QObjects is misleading if the QApplication is set to close when the last
    window is closed and the dialog is the last window.
    """

    def wrapper(*args, **kwargs):
        """
        """
        # grab the pre-run memory info:
        num_objects_before = len(gc.get_objects())
        bytes_before = 0
        if sgtk.util.is_macos():
            import resource

            bytes_before = (
                resource.getrusage(resource.RUSAGE_SELF).ru_maxrss / 1024.0 / 1024.0
            )

        # run the function:
        res = func(*args, **kwargs)

        # report any non-destroyed QObjects:
        # Note, this will usually run before the main objects have been destroyed by the
        # event loop so it's important to cross-check the output with subsequent lines.
        report_non_destroyed_qobjects()

        # cleanup and grab the post-run memory info:
        gc.collect()
        bytes_after = 0
        if sgtk.util.is_macos():
            bytes_after = (
                resource.getrusage(resource.RUSAGE_SELF).ru_maxrss / 1024.0 / 1024.0
            )
        num_objects_after = len(gc.get_objects())

        # and report any difference in memory usage:
        bytes_diff = bytes_after - bytes_before
        obj_diff = num_objects_after - num_objects_before
        msg = (
            "Memory before: %0.2fMb, current: %0.2fMb, leaked: %0.2fMb (%d new Python objects)"
            % (bytes_before, bytes_after, bytes_diff, obj_diff)
        )
        app = sgtk.platform.current_bundle()
        app.log_debug(msg)

        # return the result:
        return res

    return wrapper


class WorkFiles(object):
    """
    Main entry point for all commands in the app.
    """

    def __init__(self, use_modal_dialog=False):
        """
        Constructor.
        """
        app = sgtk.platform.current_bundle()
        app.log_debug("Synchronizing remote path cache...")
        app.sgtk.synchronize_filesystem_structure()
        app.log_debug("Path cache up to date!")

        # If the user wants to debug the dialog, show it modally and wrap it
        # with memory leak-detection code.
        if app.use_debug_dialog:
            self._dialog_launcher = dbg_info(app.engine.show_modal)
        elif use_modal_dialog:
            self._dialog_launcher = app.engine.show_modal
        else:
            self._dialog_launcher = app.engine.show_dialog

    @staticmethod
    def show_file_open_dlg(use_modal_dialog=False):
        """
        Show the file open dialog
        """
        handler = WorkFiles(use_modal_dialog)
        from .file_open_form import FileOpenForm

        handler._show_file_dlg("File Open", FileOpenForm)

    @staticmethod
<<<<<<< HEAD
    def show_context_change_dlg():
        """
        Show the file open dialog
        """
        handler = WorkFiles()
        from .context_change_form import ContextChangeForm

        handler._show_file_dlg("Change Context", ContextChangeForm)

    @staticmethod
    def show_file_save_dlg():
=======
    def show_file_save_dlg(use_modal_dialog=False):
>>>>>>> 5715a0ac
        """
        Show the file save dialog
        """
        handler = WorkFiles(use_modal_dialog)
        from .file_save_form import FileSaveForm

        handler._show_file_dlg("File Save", FileSaveForm)

    def _show_file_dlg(self, dlg_name, form, *args):
        """
        Shows the file dialog modally or not depending on the current DCC and settings.

        :param dlg_name: Title of the dialog.
        :param form: Factory for the dialog class.
        """
        app = sgtk.platform.current_bundle()
        try:
            self._dialog_launcher(dlg_name, app, form, *args)
        except:
            app.log_exception("Failed to create %s dialog!" % dlg_name)<|MERGE_RESOLUTION|>--- conflicted
+++ resolved
@@ -107,21 +107,17 @@
         handler._show_file_dlg("File Open", FileOpenForm)
 
     @staticmethod
-<<<<<<< HEAD
-    def show_context_change_dlg():
+    def show_context_change_dlg(use_modal_dialog=False):
         """
         Show the file open dialog
         """
-        handler = WorkFiles()
+        handler = WorkFiles(use_modal_dialog)
         from .context_change_form import ContextChangeForm
 
         handler._show_file_dlg("Change Context", ContextChangeForm)
 
     @staticmethod
-    def show_file_save_dlg():
-=======
     def show_file_save_dlg(use_modal_dialog=False):
->>>>>>> 5715a0ac
         """
         Show the file save dialog
         """
