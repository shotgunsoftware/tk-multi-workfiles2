--- conflicted
+++ resolved
@@ -30,11 +30,7 @@
     <number>2</number>
    </property>
    <item>
-<<<<<<< HEAD
-    <layout class="QHBoxLayout" name="horizontalLayout_3" stretch="0,0,1,0,0">
-=======
     <layout class="QHBoxLayout" name="horizontalLayout_3" stretch="0,0,0,1,0">
->>>>>>> 7a7b0bd3
      <property name="leftMargin">
       <number>1</number>
      </property>
